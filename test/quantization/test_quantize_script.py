--- conflicted
+++ resolved
@@ -2598,37 +2598,6 @@
                 self.fc = torch.nn.Linear(5, 5).float()
                 self.fc2 = torch.nn.Linear(5, 5).float()
 
-<<<<<<< HEAD
-        FileCheck().check_count("quantized::linear_dynamic(", 2, exactly=True) \
-                   .check_not("aten::_choose_qparams_per_tensor") \
-                   .run(m1.graph)
-
-class TestQuantizeQATScript(QuantizationTestCase):
-
-    def test_prepare_qat(self):
-        class M(torch.nn.Module):
-            def __init__(self):
-                super(M, self).__init__()
-                self.conv = torch.nn.Conv2d(1, 1, 1)
-                self.bn = torch.nn.BatchNorm2d(1)
-
-            def forward(self, x):
-                x = self.conv(x)
-                x = self.bn(x)
-                return x
-
-        m = torch.jit.script(M())
-        m = prepare_qat_script(m, {'': default_qat_qconfig})
-
-        # TODO(future PR): modify this as needed after we add QAT conv-bn logic
-        assert len(attrs_with_prefix(m, '_observer_')) == 2
-        assert len(attrs_with_prefix(m.conv, '_observer_')) == 1
-        FileCheck().check('FakeQuantize = prim::GetAttr[name="_observer_') \
-                   .check('prim::GetAttr[name="conv"]') \
-                   .check('prim::CallMethod') \
-                   .check_not('Observer = prim::GetAttr[name="_observer_') \
-                   .run(m.graph)
-=======
             def forward(self, x):
                 x = self.fc(x)
                 return self.fc2(x)
@@ -2648,4 +2617,29 @@
         for x, obs in model._modules._c.items():
             graph_params.append((obs.getattr('3_scale_0'), obs.getattr('3_zero_point_0')))
         self.assertEqual(ref_qparams, graph_params)
->>>>>>> cccf0f03
+
+class TestQuantizeQATScript(QuantizationTestCase):
+
+    def test_prepare_qat(self):
+        class M(torch.nn.Module):
+            def __init__(self):
+                super(M, self).__init__()
+                self.conv = torch.nn.Conv2d(1, 1, 1)
+                self.bn = torch.nn.BatchNorm2d(1)
+
+            def forward(self, x):
+                x = self.conv(x)
+                x = self.bn(x)
+                return x
+
+        m = torch.jit.script(M())
+        m = prepare_qat_script(m, {'': default_qat_qconfig})
+
+        # TODO(future PR): modify this as needed after we add QAT conv-bn logic
+        assert len(attrs_with_prefix(m, '_observer_')) == 2
+        assert len(attrs_with_prefix(m.conv, '_observer_')) == 1
+        FileCheck().check('FakeQuantize = prim::GetAttr[name="_observer_') \
+                   .check('prim::GetAttr[name="conv"]') \
+                   .check('prim::CallMethod') \
+                   .check_not('Observer = prim::GetAttr[name="_observer_') \
+                   .run(m.graph)