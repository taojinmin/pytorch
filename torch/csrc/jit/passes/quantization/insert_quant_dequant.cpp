--- conflicted
+++ resolved
@@ -554,15 +554,11 @@
   // each graph is only quantized with one type of QScheme
   std::unordered_map<Graph*, c10::QScheme> qscheme_for_graph_;
 
-<<<<<<< HEAD
-  QuantType quant_type_ = QuantType::STATIC;
-=======
   // Set of quantized values, so that we quantize each value only
   // once
   std::unordered_set<Value*> quantized_values_;
 
-  bool is_dynamic_ = false;
->>>>>>> 2c6d1661
+  QuantType quant_type_ = QuantType::STATIC;
 
   // Map from original weight value to GraphFunction corresponding to the
   // subgraph that includes the weight observer and dependent nodes.
